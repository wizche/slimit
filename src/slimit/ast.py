###############################################################################
#
# Copyright (c) 2011 Ruslan Spivak
#
# Permission is hereby granted, free of charge, to any person obtaining a copy
# of this software and associated documentation files (the "Software"), to deal
# in the Software without restriction, including without limitation the rights
# to use, copy, modify, merge, publish, distribute, sublicense, and/or sell
# copies of the Software, and to permit persons to whom the Software is
# furnished to do so, subject to the following conditions:
#
# The above copyright notice and this permission notice shall be included in
# all copies or substantial portions of the Software.
#
# THE SOFTWARE IS PROVIDED "AS IS", WITHOUT WARRANTY OF ANY KIND, EXPRESS OR
# IMPLIED, INCLUDING BUT NOT LIMITED TO THE WARRANTIES OF MERCHANTABILITY,
# FITNESS FOR A PARTICULAR PURPOSE AND NONINFRINGEMENT. IN NO EVENT SHALL THE
# AUTHORS OR COPYRIGHT HOLDERS BE LIABLE FOR ANY CLAIM, DAMAGES OR OTHER
# LIABILITY, WHETHER IN AN ACTION OF CONTRACT, TORT OR OTHERWISE, ARISING FROM,
# OUT OF OR IN CONNECTION WITH THE SOFTWARE OR THE USE OR OTHER DEALINGS IN
# THE SOFTWARE.
#
###############################################################################

__author__ = 'Ruslan Spivak <ruslan.spivak@gmail.com>'


class Node(object):
    def __init__(self, children=None):
        self._children_list = [] if children is None else children

    def __iter__(self):
        for child in self.children():
            if child is not None:
                yield child

    def children(self):
        return self._children_list

    def to_ecma(self):
        # Can't import at module level as ecmavisitor depends
        # on ast module...
        from slimit.visitors.ecmavisitor import ECMAVisitor
        visitor = ECMAVisitor()
        return visitor.visit(self)

class Program(Node):
    pass

class Block(Node):
    pass

class Boolean(Node):
    def __init__(self, value):
        self.value = value

    def children(self):
        return []

class Null(Node):
    def __init__(self, value):
        self.value = value

    def children(self):
        return []

class Number(Node):
    def __init__(self, value):
        self.value = value

    def children(self):
        return []

class Identifier(Node):
    def __init__(self, value):
        self.value = value

    def children(self):
        return []

class String(Node):
    def __init__(self, value):
        self.value = value

    def children(self):
        return []

class Regex(Node):
    def __init__(self, value):
        self.value = value

    def children(self):
        return []

class Array(Node):
    def __init__(self, items):
        self.items = items

    def children(self):
        return self.items

class Object(Node):
    def __init__(self, properties=None):
        self.properties = [] if properties is None else properties

    def children(self):
        return self.properties

class NewExpr(Node):
    def __init__(self, identifier, args=None):
        self.identifier = identifier
        self.args = [] if args is None else args

    def children(self):
        return [self.identifier, self.args]

class FunctionCall(Node):
    def __init__(self, identifier, args=None):
        self.identifier = identifier
        self.args = [] if args is None else args

    def children(self):
        return [self.identifier] + self.args

class BracketAccessor(Node):
    def __init__(self, node, expr):
        self.node = node
        self.expr = expr

    def children(self):
        return [self.node, self.expr]

class DotAccessor(Node):
    def __init__(self, node, identifier):
        self.node = node
        self.identifier = identifier

    def children(self):
        return [self.node, self.identifier]

class Assign(Node):
    def __init__(self, op, left, right):
        self.op = op
        self.left = left
        self.right = right

    def children(self):
        return [self.left, self.right]

class VarStatement(Node):
    pass

class VarDecl(Node):
    def __init__(self, identifier, initializer=None):
        self.identifier = identifier
        self.identifier._mangle_candidate = True
        self.initializer = initializer

    def children(self):
        return [self.identifier, self.initializer]

class UnaryOp(Node):
    def __init__(self, op, value, postfix=False):
        self.op = op
        self.value = value
        self.postfix = postfix

    def children(self):
        return [self.value]

class BinOp(Node):
    def __init__(self, op, left, right):
        self.op = op
        self.left = left
        self.right = right

    def children(self):
        return [self.left, self.right]

class Conditional(Node):
    """Conditional Operator ( ? : )"""
    def __init__(self, predicate, consequent, alternative):
        self.predicate = predicate
        self.consequent = consequent
        self.alternative = alternative

    def children(self):
        return [self.predicate, self.consequent, self.alternative]

class If(Node):
    def __init__(self, predicate, consequent, alternative=None):
        self.predicate = predicate
        self.consequent = consequent
        self.alternative = alternative

    def children(self):
        return [self.predicate, self.consequent, self.alternative]

class DoWhile(Node):
    def __init__(self, predicate, statement):
        self.predicate = predicate
        self.statement = statement

    def children(self):
        return [self.predicate, self.statement]

class While(Node):
    def __init__(self, predicate, statement):
        self.predicate = predicate
        self.statement = statement

    def children(self):
        return [self.predicate, self.statement]

class For(Node):
    def __init__(self, init, cond, count, statement):
        self.init = init
        self.cond = cond
        self.count = count
        self.statement = statement

    def children(self):
        return [self.init, self.cond, self.count, self.statement]

class ForIn(Node):
    def __init__(self, item, iterable, statement):
        self.item = item
        self.iterable = iterable
        self.statement = statement

    def children(self):
        return [self.item, self.iterable, self.statement]

class Continue(Node):
    def __init__(self, identifier=None):
        self.identifier = identifier

    def children(self):
        return [self.identifier]

class Break(Node):
    def __init__(self, identifier=None):
        self.identifier = identifier

    def children(self):
        return [self.identifier]

class Return(Node):
    def __init__(self, expr=None):
        self.expr = expr

    def children(self):
        return [self.expr]

class With(Node):
    def __init__(self, expr, statement):
        self.expr = expr
        self.statement = statement

    def children(self):
        return [self.expr, self.statement]

class Switch(Node):
    def __init__(self, expr, cases, default=None):
        self.expr = expr
        self.cases = cases
        self.default = default

    def children(self):
        return [self.expr] + self.cases + [self.default]

class Case(Node):
    def __init__(self, expr, elements):
        self.expr = expr
        self.elements = elements if elements is not None else []

    def children(self):
        return [self.expr] + self.elements

class Default(Node):
    def __init__(self, elements):
        self.elements = elements if elements is not None else []

    def children(self):
        return self.elements

class Label(Node):
    def __init__(self, identifier, statement):
        self.identifier = identifier
        self.statement = statement

    def children(self):
        return [self.identifier, self.statement]

class Throw(Node):
    def __init__(self, expr):
        self.expr = expr

    def children(self):
        return [self.expr]

class Try(Node):
    def __init__(self, statements, catch=None, fin=None):
        self.statements = statements
        self.catch = catch
        self.fin = fin

    def children(self):
        return [self.statements] + [self.catch, self.fin]

class Catch(Node):
    def __init__(self, identifier, elements):
        self.identifier = identifier
<<<<<<< HEAD
=======
        # CATCH identifiers are subject to name mangling. we need to mark them.
>>>>>>> 66b8573c
        self.identifier._mangle_candidate = True
        self.elements = elements

    def children(self):
        return [self.identifier, self.elements]

class Finally(Node):
    def __init__(self, elements):
        self.elements = elements

    def children(self):
        return self.elements

class Debugger(Node):
    def __init__(self, value):
        self.value = value

    def children(self):
        return []


class FuncBase(Node):
    def __init__(self, identifier, parameters, elements):
        self.identifier = identifier
        self.parameters = parameters if parameters is not None else []
        self.elements = elements if elements is not None else []
        self._init_ids()

    def _init_ids(self):
        # function declaration/expression name and parameters are identifiers
        # and therefore are subject to name mangling. we need to mark them.
        if self.identifier is not None:
            self.identifier._mangle_candidate = True
        for param in self.parameters:
            param._mangle_candidate = True

    def children(self):
        return [self.identifier] + self.parameters + self.elements

class FuncDecl(FuncBase):
    pass

# The only difference is that function expression might not have an identifier
class FuncExpr(FuncBase):
    pass


class Comma(Node):
    def __init__(self, left, right):
        self.left = left
        self.right = right

    def children(self):
        return [self.left, self.right]

class EmptyStatement(Node):
    def __init__(self, value):
        self.value = value

    def children(self):
        return []

class ExprStatement(Node):
    def __init__(self, expr):
        self.expr = expr

    def children(self):
        return [self.expr]

class Elision(Node):
    def __init__(self, value):
        self.value = value

    def children(self):
        return []

class This(Node):
    def __init__(self):
        pass

    def children(self):
        return []<|MERGE_RESOLUTION|>--- conflicted
+++ resolved
@@ -311,10 +311,7 @@
 class Catch(Node):
     def __init__(self, identifier, elements):
         self.identifier = identifier
-<<<<<<< HEAD
-=======
         # CATCH identifiers are subject to name mangling. we need to mark them.
->>>>>>> 66b8573c
         self.identifier._mangle_candidate = True
         self.elements = elements
 
